use std::collections::{HashMap, VecDeque};
use std::slice;
use std::sync::{Arc, Mutex};

use cpal::{traits::StreamTrait, ChannelCount, SampleRate, Stream};
use ringbuf::{HeapConsumer, HeapProducer, HeapRb};
use stainless_ffmpeg::prelude::FormatContext;
use stainless_ffmpeg::prelude::*;
<<<<<<< HEAD
use winit::dpi::PhysicalSize;
=======
use stainless_ffmpeg::probe::Probe;
>>>>>>> d87ba63e

// Since the Rust time-functions `Duration` and `Instant` work with nanoseconds
// by default, it is much simpler to convert a PTS to nanoseconds,
// that is why the following constant has been added.
const ONE_NANOSECOND: i64 = 1000000000;

pub struct MediaDecoder {
    audio_producer: HeapProducer<f32>,
    video_queue: Arc<Mutex<VecDeque<(i64, Vec<u8>)>>>,
    _audio_stream: Stream,
    format_context: FormatContext,
    audio_decoder: AudioDecoder,
    video_decoder: VideoDecoder,
    audio_graph: FilterGraph,
    video_graph: FilterGraph,
    audio_stream_index: isize,
    video_stream_index: isize,
}

impl MediaDecoder {
    pub fn new<F>(path_or_url: &str, new_frame_callback: F) -> Self
    where
        F: Fn(Vec<u8>) + Send + Sync + 'static,
    {
        let mut probe = Probe::new(path_or_url);
        probe.process(log::LevelFilter::Off).unwrap();
        println!("{:?}", probe);
        
        let mut format_context = FormatContext::new(path_or_url).unwrap();
        format_context.open_input().unwrap();

        let mut first_audio_stream = None;
        let mut first_video_stream = None;
        for i in 0..format_context.get_nb_streams() {
            let stream_type = format_context.get_stream_type(i as isize);
            println!("Stream {}: {:?}", i, stream_type);

            if stream_type == AVMediaType::AVMEDIA_TYPE_AUDIO {
                first_audio_stream = Some(i as isize);
            }
            if stream_type == AVMediaType::AVMEDIA_TYPE_VIDEO {
                first_video_stream = Some(i as isize);
            }
        }

        let first_audio_stream = first_audio_stream.unwrap();
        let first_video_stream = first_video_stream.unwrap();

        let audio_decoder = AudioDecoder::new(
            "audio_decoder".to_string(),
            &format_context,
            first_audio_stream,
        )
        .unwrap();

        let video_decoder = VideoDecoder::new(
            "video_decoder".to_string(),
            &format_context,
            first_video_stream,
        )
        .unwrap();

        let mut audio_graph = FilterGraph::new().unwrap();

        let resample_rate = 48000;
        let channels = 2;

        //  audio graph
        let audio_graph = {
            audio_graph
                .add_input_from_audio_decoder("source_audio", &audio_decoder)
                .unwrap();

            let mut parameters = HashMap::new();
            parameters.insert(
                "sample_rates".to_string(),
                ParameterValue::String(resample_rate.to_string()),
            );
            parameters.insert(
                "channel_layouts".to_string(),
                ParameterValue::String(if channels == 1 {
                    "mono".to_string()
                } else {
                    "stereo".to_string()
                }),
            );
            parameters.insert(
                "sample_fmts".to_string(),
                ParameterValue::String("s32".to_string()),
            );

            let filter = Filter {
                name: "aformat".to_string(),
                label: Some("Format audio samples".to_string()),
                parameters,
                inputs: None,
                outputs: None,
            };

            let filter = audio_graph.add_filter(&filter).unwrap();
            audio_graph.add_audio_output("main_audio").unwrap();

            audio_graph
                .connect_input("source_audio", 0, &filter, 0)
                .unwrap();
            audio_graph
                .connect_output(&filter, 0, "main_audio", 0)
                .unwrap();
            audio_graph.validate().unwrap();

            audio_graph
        };

        let video_graph = {
            let mut video_graph = FilterGraph::new().unwrap();
            video_graph
                .add_input_from_video_decoder("source_video", &video_decoder)
                .unwrap();

            let mut parameters = HashMap::new();
            parameters.insert(
                "pix_fmts".to_string(),
                ParameterValue::String("rgba".to_string()),
            );

            let filter = Filter {
                name: "format".to_string(),
                label: Some("Format video".to_string()),
                parameters,
                inputs: None,
                outputs: None,
            };

            let filter = video_graph.add_filter(&filter).unwrap();
            video_graph.add_video_output("main_video").unwrap();

            video_graph
                .connect_input("source_video", 0, &filter, 0)
                .unwrap();
            video_graph
                .connect_output(&filter, 0, "main_video", 0)
                .unwrap();
            video_graph.validate().unwrap();

            video_graph
        };

        let video_queue = Arc::new(Mutex::new(VecDeque::new()));
        let (audio_producer, audio_consumer) = HeapRb::<f32>::new(50 * 1024 * 1024).split();

        let video_queue_clone = video_queue.clone();
        std::thread::spawn(move || {
            let mut prev_pts = None;
            let mut now = std::time::Instant::now();

            loop {
                std::thread::sleep(std::time::Duration::from_millis(10));
                println!(
                    "video queue size: {}",
                    video_queue_clone.lock().unwrap().len()
                );
                if let Some((pts, frame)) = video_queue_clone.lock().unwrap().pop_back() {
                    if let Some(prev) = prev_pts {
                        let elapsed = now.elapsed();
                        if pts > prev {
                            let sleep_time = std::time::Duration::new(0, (pts - prev) as u32);
                            if elapsed < sleep_time {
                                println!("sleeping for {:?}", sleep_time - elapsed);
                                spin_sleep::sleep(sleep_time - elapsed);
                            }
                        }
                    }

                    prev_pts = Some(pts);
                    now = std::time::Instant::now();

                    new_frame_callback(frame);
                }
            }
        });

        let _audio_stream =
            setup_audio_stream(audio_consumer, channels, SampleRate(resample_rate as u32));
        _audio_stream.play().unwrap();

        Self {
            audio_producer,
            video_queue,
            _audio_stream,
            format_context,
            audio_decoder,
            video_decoder,
            audio_graph,
            video_graph,
            video_stream_index: first_video_stream,
            audio_stream_index: first_audio_stream,
        }
    }

    pub fn get_video_size(&self) -> PhysicalSize<u32> {
        let width = self.video_decoder.get_width();
        let height = self.video_decoder.get_height();
        PhysicalSize::new(width as u32, height as u32)
    }

    pub fn start(&mut self) {
        loop {
            if self.video_queue.lock().unwrap().len() >= 50 {
                std::thread::sleep(std::time::Duration::from_millis(10));
                continue;
            }

            let Ok(packet) = self.format_context.next_packet() else {
                break;
            };

            if packet.get_stream_index() == self.video_stream_index {
                let Ok(frame) = self.video_decoder.decode(&packet) else {
                    continue;
                };
                let (_, frames) = self.video_graph.process(&[], &[frame]).unwrap();
                let frame = frames.first().unwrap();

                unsafe {
                    let stream =
                        (*self.format_context.get_stream(self.video_stream_index)).time_base;
                    let pts_nano = av_rescale_q(
                        (*frame.frame).best_effort_timestamp,
                        stream,
                        av_make_q(1, ONE_NANOSECOND as i32),
                    );

                    let size =
                        (self.video_decoder.get_height() * (*frame.frame).linesize[0]) as usize;
                    let rgba_data = slice::from_raw_parts((*frame.frame).data[0], size).to_vec();
                    self.video_queue
                        .lock()
                        .unwrap()
                        .push_front((pts_nano, rgba_data));
                }
            }

            if packet.get_stream_index() == self.audio_stream_index {
                let Ok(frame) = self.audio_decoder.decode(&packet) else {
                    continue;
                };
                let (frames, _) = self.audio_graph.process(&[frame], &[]).unwrap();
                let frame = frames.first().unwrap();

                unsafe {
                    let size = ((*frame.frame).channels * (*frame.frame).nb_samples) as usize;
                    let data: Vec<i32> =
                        slice::from_raw_parts((*frame.frame).data[0] as _, size).to_vec();
                    let float_samples: Vec<f32> = data
                        .iter()
                        .map(|value| (*value as f32) / i32::MAX as f32)
                        .collect();

                    self.audio_producer.push_slice(&float_samples);
                }
            }
        }
    }
}

fn setup_audio_stream(
    mut audio_consumer: HeapConsumer<f32>,
    channels: ChannelCount,
    sample_rate: SampleRate,
) -> Stream {
    use cpal::traits::{DeviceTrait, HostTrait};

    let host = cpal::default_host();
    let device = host
        .default_output_device()
        .expect("no output device available");

    let mut supported_configs_range = device
        .supported_output_configs()
        .expect("error while querying configs");

    let supported_config = supported_configs_range
        .find(|config| {
            config.channels() == channels
                && sample_rate >= config.min_sample_rate()
                && sample_rate <= config.max_sample_rate()
                && config.sample_format() == cpal::SampleFormat::F32
        })
        .expect("no supported config?!")
        .with_sample_rate(sample_rate);

    let config = supported_config.into();

    device
        .build_output_stream(
            &config,
            move |data: &mut [f32], _: &cpal::OutputCallbackInfo| {
                audio_consumer.pop_slice(data);
            },
            move |err| println!("CPAL error: {:?}", err),
            None,
        )
        .unwrap()
}<|MERGE_RESOLUTION|>--- conflicted
+++ resolved
@@ -6,11 +6,8 @@
 use ringbuf::{HeapConsumer, HeapProducer, HeapRb};
 use stainless_ffmpeg::prelude::FormatContext;
 use stainless_ffmpeg::prelude::*;
-<<<<<<< HEAD
+use stainless_ffmpeg::probe::Probe;
 use winit::dpi::PhysicalSize;
-=======
-use stainless_ffmpeg::probe::Probe;
->>>>>>> d87ba63e
 
 // Since the Rust time-functions `Duration` and `Instant` work with nanoseconds
 // by default, it is much simpler to convert a PTS to nanoseconds,
@@ -38,7 +35,7 @@
         let mut probe = Probe::new(path_or_url);
         probe.process(log::LevelFilter::Off).unwrap();
         println!("{:?}", probe);
-        
+
         let mut format_context = FormatContext::new(path_or_url).unwrap();
         format_context.open_input().unwrap();
 
